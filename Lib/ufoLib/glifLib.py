# -*- coding: utf-8 -*-
"""
glifLib.py -- Generic module for reading and writing the .glif format.

More info about the .glif format (GLyphInterchangeFormat) can be found here:

	http://unifiedfontobject.org

The main class in this module is GlyphSet. It manages a set of .glif files
in a folder. It offers two ways to read glyph data, and one way to write
glyph data. See the class doc string for details.
"""

from __future__ import unicode_literals
import os
from io import BytesIO, open
from warnings import warn
<<<<<<< HEAD
from fontTools.misc.py23 import tobytes, tostr
from ufoLib.filesystem import FileSystem
from ufoLib.xmlTreeBuilder import buildTree, stripCharacterData
=======
from fontTools.misc.py23 import tobytes
>>>>>>> f865b4e4
from ufoLib.plistlib import PlistWriter, readPlist, writePlist
from ufoLib.plistFromETree import readPlistFromTree
from ufoLib.pointPen import AbstractPointPen, PointToSegmentPen
from ufoLib.filenames import userNameToFileName
from ufoLib.validators import isDictEnough, genericTypeValidator, colorValidator,\
	guidelinesValidator, anchorsValidator, identifierValidator, imageValidator, glyphLibValidator

try:
	basestring
except NameError:
	basestring = str

try:
	from xml.etree import cElementTree as ElementTree
except ImportError:
	from xml.etree import ElementTree

__all__ = [
	"GlyphSet",
	"GlifLibError",
	"readGlyphFromString", "writeGlyphToString",
	"glyphNameToFileName"
]


class GlifLibError(Exception): pass

# ---------
# Constants
# ---------

LAYERINFO_FILENAME = "layerinfo.plist"
supportedUFOFormatVersions = [1, 2, 3]
supportedGLIFFormatVersions = [1, 2]


# ------------
# Simple Glyph
# ------------

class Glyph(object):

	"""
	Minimal glyph object. It has no glyph attributes until either
	the draw() or the drawPoints() method has been called.
	"""

	def __init__(self, glyphName, glyphSet):
		self.glyphName = glyphName
		self.glyphSet = glyphSet

	def draw(self, pen):
		"""
		Draw this glyph onto a *FontTools* Pen.
		"""
		pointPen = PointToSegmentPen(pen)
		self.drawPoints(pointPen)

	def drawPoints(self, pointPen):
		"""
		Draw this glyph onto a PointPen.
		"""
		self.glyphSet.readGlyph(self.glyphName, self, pointPen)


# ---------
# Glyph Set
# ---------

class GlyphSet(object):

	"""
	GlyphSet manages a set of .glif files inside one directory.

	GlyphSet's constructor takes a path to an existing directory as it's
	first argument. Reading glyph data can either be done through the
	readGlyph() method, or by using GlyphSet's dictionary interface, where
	the keys are glyph names and the values are (very) simple glyph objects.

	To write a glyph to the glyph set, you use the writeGlyph() method.
	The simple glyph objects returned through the dict interface do not
	support writing, they are just a convenient way to get at the glyph data.
	"""

	glyphClass = Glyph

	def __init__(self, dirName, fileSystem=None, glyphNameToFileNameFunc=None, ufoFormatVersion=3):
		"""
		'dirName' should be a path to an existing directory.

		The optional 'glyphNameToFileNameFunc' argument must be a callback
		function that takes two arguments: a glyph name and the GlyphSet
		instance. It should return a file name (including the .glif
		extension). The glyphNameToFileName function is called whenever
		a file name is created for a given glyph name.
		"""
		if ufoFormatVersion not in supportedUFOFormatVersions:
			raise GlifLibError("Unsupported UFO format version: %s" % ufoFormatVersion)
		if fileSystem is None:
			fileSystem = FileSystem(dirName)
			dirName = ""
		self.dirName = dirName
		self.fileSystem = fileSystem
		self.ufoFormatVersion = ufoFormatVersion
		if glyphNameToFileNameFunc is None:
			glyphNameToFileNameFunc = glyphNameToFileName
		self.glyphNameToFileName = glyphNameToFileNameFunc
		self.rebuildContents()
		self._reverseContents = None
		self._glifCache = {}

	def rebuildContents(self):
		"""
		Rebuild the contents dict by loading contents.plist.
		"""
		contentsPath = self.fileSystem.joinPath(self.dirName, "contents.plist")
		if not self.fileSystem.exists(contentsPath):
			# missing, consider the glyphset empty.
			contents = {}
		else:
			contents = self.fileSystem.readPlist(contentsPath)
		# validate the contents
		invalidFormat = False
		if not isinstance(contents, dict):
			invalidFormat = True
		else:
			for name, fileName in list(contents.items()):
				if not isinstance(name, basestring):
					invalidFormat = True
				if not isinstance(fileName, basestring):
					invalidFormat = True
				elif not self.fileSystem.exists(self.fileSystem.joinPath(self.dirName, fileName)):
					raise GlifLibError("contents.plist references a file that does not exist: %s" % fileName)
		if invalidFormat:
			raise GlifLibError("contents.plist is not properly formatted")
		self.contents = contents
		self._reverseContents = None

	def getReverseContents(self):
		"""
		Return a reversed dict of self.contents, mapping file names to
		glyph names. This is primarily an aid for custom glyph name to file
		name schemes that want to make sure they don't generate duplicate
		file names. The file names are converted to lowercase so we can
		reliably check for duplicates that only differ in case, which is
		important for case-insensitive file systems.
		"""
		if self._reverseContents is None:
			d = {}
			for k, v in self.contents.items():
				d[v.lower()] = k
			self._reverseContents = d
		return self._reverseContents

	def writeContents(self):
		"""
		Write the contents.plist file out to disk. Call this method when
		you're done writing glyphs.
		"""
		path = self.fileSystem.joinPath(self.dirName, "contents.plist")
		self.fileSystem.writePlist(path, self.contents)

	# layer info

	def readLayerInfo(self, info):
		path = self.fileSystem.joinPath(self.dirName, LAYERINFO_FILENAME)
		if not self.fileSystem.exists(path):
			return
		infoDict = self.fileSystem.readPlist(path)
		if not isinstance(infoDict, dict):
			raise GlifLibError("layerinfo.plist is not properly formatted.")
		infoDict = validateLayerInfoVersion3Data(infoDict)
		# populate the object
		for attr, value in list(infoDict.items()):
			try:
				setattr(info, attr, value)
			except AttributeError:
				raise GlifLibError("The supplied layer info object does not support setting a necessary attribute (%s)." % attr)

	def writeLayerInfo(self, info):
		if self.ufoFormatVersion < 3:
			raise GlifLibError("layerinfo.plist is not allowed in UFO %d." % self.ufoFormatVersion)
		# gather data
		infoData = {}
		for attr in list(layerInfoVersion3ValueData.keys()):
			if hasattr(info, attr):
				try:
					value = getattr(info, attr)
				except AttributeError:
					raise GlifLibError("The supplied info object does not support getting a necessary attribute (%s)." % attr)
				if value is None:
					continue
				infoData[attr] = value
		# validate
		infoData = validateLayerInfoVersion3Data(infoData)
		# write file
		path = self.fileSystem.joinPath(self.dirName, LAYERINFO_FILENAME)
		self.fileSystem.writePlist(infoData, path)

	# # read caching

	def getGLIF(self, glyphName):
		"""
		Get the raw GLIF text for a given glyph name. This only works
		for GLIF files that are already on disk.

		This method is useful in situations when the raw XML needs to be
		read from a glyph set for a particular glyph before fully parsing
		it into an object structure via the readGlyph method.

		Internally, this method will load a GLIF the first time it is
		called and then cache it. The next time this method is called
		the GLIF will be pulled from the cache if the file's modification
		time has not changed since the GLIF was cached. For memory
		efficiency, the cached GLIF will be purged by various other methods
		such as readGlyph.
		"""
		needRead = False
		fileName = self.contents.get(glyphName)
		path = None
		if fileName is not None:
			path = self.fileSystem.joinPath(self.dirName, fileName)
		if glyphName not in self._glifCache:
			needRead = True
		elif fileName is not None and self.fileSystem.getFileModificationTime(path) != self._glifCache[glyphName][1]:
			needRead = True
		if needRead:
			fileName = self.contents[glyphName]
			if not self.fileSystem.exists(path):
				raise KeyError(glyphName)
			with self.fileSystem.open(path, "rb") as f:
				text = f.read()
			self._glifCache[glyphName] = (text, self.fileSystem.getFileModificationTime(path))
		return self._glifCache[glyphName][0]

	def getGLIFModificationTime(self, glyphName):
		"""
		Get the modification time (as reported by os.path.getmtime)
		of the GLIF with glyphName.
		"""
		self.getGLIF(glyphName)
		return self._glifCache[glyphName][1]

	def _purgeCachedGLIF(self, glyphName):
		if glyphName in self._glifCache:
			del self._glifCache[glyphName]

	# reading/writing API

	def readGlyph(self, glyphName, glyphObject=None, pointPen=None):
		"""
		Read a .glif file for 'glyphName' from the glyph set. The
		'glyphObject' argument can be any kind of object (even None);
		the readGlyph() method will attempt to set the following
		attributes on it:
			"width"      the advance with of the glyph
			"height"     the advance height of the glyph
			"unicodes"   a list of unicode values for this glyph
			"note"       a string
			"lib"        a dictionary containing custom data
			"image"      a dictionary containing image data
			"guidelines" a list of guideline data dictionaries
			"anchors"    a list of anchor data dictionaries

		All attributes are optional, in two ways:
			1) An attribute *won't* be set if the .glif file doesn't
			   contain data for it. 'glyphObject' will have to deal
			   with default values itself.
			2) If setting the attribute fails with an AttributeError
			   (for example if the 'glyphObject' attribute is read-
			   only), readGlyph() will not propagate that exception,
			   but ignore that attribute.

		To retrieve outline information, you need to pass an object
		conforming to the PointPen protocol as the 'pointPen' argument.
		This argument may be None if you don't need the outline data.

		readGlyph() will raise KeyError if the glyph is not present in
		the glyph set.
		"""
		text = self.getGLIF(glyphName)
		self._purgeCachedGLIF(glyphName)
		tree = _glifTreeFromString(text)
		if self.ufoFormatVersion < 3:
			formatVersions = (1,)
		else:
			formatVersions = (1, 2)
		_readGlyphFromTree(tree, glyphObject, pointPen, formatVersions=formatVersions)

	def writeGlyph(self, glyphName, glyphObject=None, drawPointsFunc=None, formatVersion=None):
		"""
		Write a .glif file for 'glyphName' to the glyph set. The
		'glyphObject' argument can be any kind of object (even None);
		the writeGlyph() method will attempt to get the following
		attributes from it:
			"width"      the advance with of the glyph
			"height"     the advance height of the glyph
			"unicodes"   a list of unicode values for this glyph
			"note"       a string
			"lib"        a dictionary containing custom data
			"image"      a dictionary containing image data
			"guidelines" a list of guideline data dictionaries
			"anchors"    a list of anchor data dictionaries

		All attributes are optional: if 'glyphObject' doesn't
		have the attribute, it will simply be skipped.

		To write outline data to the .glif file, writeGlyph() needs
		a function (any callable object actually) that will take one
		argument: an object that conforms to the PointPen protocol.
		The function will be called by writeGlyph(); it has to call the
		proper PointPen methods to transfer the outline to the .glif file.

		The GLIF format version will be chosen based on the ufoFormatVersion
		passed during the creation of this object. If a particular format
		version is desired, it can be passed with the formatVersion argument.
		"""
		if formatVersion is None:
			if self.ufoFormatVersion >= 3:
				formatVersion = 2
			else:
				formatVersion = 1
		else:
			if formatVersion not in supportedGLIFFormatVersions:
				raise GlifLibError("Unsupported GLIF format version: %s" % formatVersion)
			if formatVersion == 2 and self.ufoFormatVersion < 3:
				raise GlifLibError("Unsupported GLIF format version (%d) for UFO format version %d." % (formatVersion, self.ufoFormatVersion))
		self._purgeCachedGLIF(glyphName)
		data = writeGlyphToString(glyphName, glyphObject, drawPointsFunc, formatVersion=formatVersion)
		fileName = self.contents.get(glyphName)
		if fileName is None:
			fileName = self.glyphNameToFileName(glyphName, self)
			self.contents[glyphName] = fileName
			if self._reverseContents is not None:
				self._reverseContents[fileName.lower()] = glyphName
		self.fileSystem.makeDirectory(self.dirName)
		path = self.fileSystem.joinPath(self.dirName, fileName)
		if self.fileSystem.exists(path):
			with self.fileSystem.open(path, "rb") as f:
				oldData = f.read()
			if data == oldData:
				return
		with self.fileSystem.open(path, "wb") as f:
			f.write(tobytes(data, encoding="utf-8"))

	def deleteGlyph(self, glyphName):
		"""Permanently delete the glyph from the glyph set on disk. Will
		raise KeyError if the glyph is not present in the glyph set.
		"""
		self._purgeCachedGLIF(glyphName)
		fileName = self.contents[glyphName]
		path = self.fileSystem.joinPath(self.dirName, fileName)
		self.fileSystem.remove(path)
		if self._reverseContents is not None:
			del self._reverseContents[self.contents[glyphName].lower()]
		del self.contents[glyphName]

	# dict-like support

	def keys(self):
		return list(self.contents.keys())

	def has_key(self, glyphName):
		return glyphName in self.contents

	__contains__ = has_key

	def __len__(self):
		return len(self.contents)

	def __getitem__(self, glyphName):
		if glyphName not in self.contents:
			raise KeyError(glyphName)
		return self.glyphClass(glyphName, self)

	# quickly fetch unicode values

	def getUnicodes(self, glyphNames=None):
		"""
		Return a dictionary that maps glyph names to lists containing
		the unicode value[s] for that glyph, if any. This parses the .glif
		files partially, so it is a lot faster than parsing all files completely.
		By default this checks all glyphs, but a subset can be passed with glyphNames.
		"""
		unicodes = {}
		if glyphNames is None:
			glyphNames = list(self.contents.keys())
		for glyphName in glyphNames:
			text = self.getGLIF(glyphName)
			unicodes[glyphName] = _fetchUnicodes(text)
		return unicodes

	def getComponentReferences(self, glyphNames=None):
		"""
		Return a dictionary that maps glyph names to lists containing the
		base glyph name of components in the glyph. This parses the .glif
		files partially, so it is a lot faster than parsing all files completely.
		By default this checks all glyphs, but a subset can be passed with glyphNames.
		"""
		components = {}
		if glyphNames is None:
			glyphNames = list(self.contents.keys())
		for glyphName in glyphNames:
			text = self.getGLIF(glyphName)
			components[glyphName] = _fetchComponentBases(text)
		return components

	def getImageReferences(self, glyphNames=None):
		"""
		Return a dictionary that maps glyph names to the file name of the image
		referenced by the glyph. This parses the .glif files partially, so it is a
		lot faster than parsing all files completely.
		By default this checks all glyphs, but a subset can be passed with glyphNames.
		"""
		images = {}
		if glyphNames is None:
			glyphNames = list(self.contents.keys())
		for glyphName in glyphNames:
			text = self.getGLIF(glyphName)
			images[glyphName] = _fetchImageFileName(text)
		return images


# -----------------------
# Glyph Name to File Name
# -----------------------

def glyphNameToFileName(glyphName, glyphSet):
	"""
	Wrapper around the userNameToFileName function in filenames.py
	"""
	if glyphSet:
		existing = [name.lower() for name in list(glyphSet.contents.values())]
	else:
		existing = []
	if not isinstance(glyphName, basestring):
		try:
			new = str(glyphName)
			glyphName = new
		except UnicodeDecodeError:
			pass
	return userNameToFileName(glyphName, existing=existing, suffix=".glif")

# -----------------------
# GLIF To and From String
# -----------------------

def readGlyphFromString(aString, glyphObject=None, pointPen=None, formatVersions=(1, 2)):
	"""
	Read .glif data from a string into a glyph object.

	The 'glyphObject' argument can be any kind of object (even None);
	the readGlyphFromString() method will attempt to set the following
	attributes on it:
		"width"      the advance with of the glyph
		"height"     the advance height of the glyph
		"unicodes"   a list of unicode values for this glyph
		"note"       a string
		"lib"        a dictionary containing custom data
		"image"      a dictionary containing image data
		"guidelines" a list of guideline data dictionaries
		"anchors"    a list of anchor data dictionaries

	All attributes are optional, in two ways:
		1) An attribute *won't* be set if the .glif file doesn't
		   contain data for it. 'glyphObject' will have to deal
		   with default values itself.
		2) If setting the attribute fails with an AttributeError
		   (for example if the 'glyphObject' attribute is read-
		   only), readGlyphFromString() will not propagate that
		   exception, but ignore that attribute.

	To retrieve outline information, you need to pass an object
	conforming to the PointPen protocol as the 'pointPen' argument.
	This argument may be None if you don't need the outline data.

	The formatVersions argument defined the GLIF format versions
	that are allowed to be read.
	"""
	tree = _glifTreeFromString(aString)
	_readGlyphFromTree(tree, glyphObject, pointPen, formatVersions=formatVersions)


def writeGlyphToString(glyphName, glyphObject=None, drawPointsFunc=None, writer=None, formatVersion=2):
	"""
	Return .glif data for a glyph as a UTF-8 encoded string.
	The 'glyphObject' argument can be any kind of object (even None);
	the writeGlyphToString() method will attempt to get the following
	attributes from it:
		"width"      the advance width of the glyph
		"height"     the advance height of the glyph
		"unicodes"   a list of unicode values for this glyph
		"note"       a string
		"lib"        a dictionary containing custom data
		"image"      a dictionary containing image data
		"guidelines" a list of guideline data dictionaries
		"anchors"    a list of anchor data dictionaries

	All attributes are optional: if 'glyphObject' doesn't
	have the attribute, it will simply be skipped.

	To write outline data to the .glif file, writeGlyphToString() needs
	a function (any callable object actually) that will take one
	argument: an object that conforms to the PointPen protocol.
	The function will be called by writeGlyphToString(); it has to call the
	proper PointPen methods to transfer the outline to the .glif file.

	The GLIF format version can be specified with the formatVersion argument.
	"""
	if writer is None:
		try:
			from xmlWriter import XMLWriter
		except ImportError:
			# try the other location
			from fontTools.misc.xmlWriter import XMLWriter
		aFile = BytesIO()
		writer = XMLWriter(aFile, encoding="UTF-8")
	else:
		aFile = None
	identifiers = set()
	# start
	if not isinstance(glyphName, basestring):
		raise GlifLibError("The glyph name is not properly formatted.")
	if len(glyphName) == 0:
		raise GlifLibError("The glyph name is empty.")
	writer.begintag("glyph", [("name", glyphName), ("format", formatVersion)])
	writer.newline()
	# advance
	_writeAdvance(glyphObject, writer)
	# unicodes
	if getattr(glyphObject, "unicodes", None):
		_writeUnicodes(glyphObject, writer)
	# note
	if getattr(glyphObject, "note", None):
		_writeNote(glyphObject, writer)
	# image
	if formatVersion >= 2 and getattr(glyphObject, "image", None):
		_writeImage(glyphObject, writer)
	# guidelines
	if formatVersion >= 2 and getattr(glyphObject, "guidelines", None):
		_writeGuidelines(glyphObject, writer, identifiers)
	# anchors
	anchors = getattr(glyphObject, "anchors", None)
	if formatVersion >= 2 and anchors:
		_writeAnchors(glyphObject, writer, identifiers)
	# outline
	if drawPointsFunc is not None:
		writer.begintag("outline")
		writer.newline()
		pen = GLIFPointPen(writer, identifiers=identifiers)
		drawPointsFunc(pen)
		if formatVersion == 1 and anchors:
			_writeAnchorsFormat1(pen, anchors)
		writer.endtag("outline")
		writer.newline()
	# lib
	if getattr(glyphObject, "lib", None):
		_writeLib(glyphObject, writer)
	# end
	writer.endtag("glyph")
	writer.newline()
	# return the appropriate value
	if aFile is not None:
		return aFile.getvalue().decode("utf-8")
	else:
		return None

def _writeAdvance(glyphObject, writer):
	width = getattr(glyphObject, "width", None)
	if width is not None:
		if not isinstance(width, (int, float)):
			raise GlifLibError("width attribute must be int or float")
		if width == 0:
		    width = None
	height = getattr(glyphObject, "height", None)
	if height is not None:
		if not isinstance(height, (int, float)):
			raise GlifLibError("height attribute must be int or float")
		if height == 0:
		    height = None
	if width is not None and height is not None:
		writer.simpletag("advance", width=repr(width), height=repr(height))
		writer.newline()
	elif width is not None:
		writer.simpletag("advance", width=repr(width))
		writer.newline()
	elif height is not None:
		writer.simpletag("advance", height=repr(height))
		writer.newline()

def _writeUnicodes(glyphObject, writer):
	unicodes = getattr(glyphObject, "unicodes", None)
	if isinstance(unicodes, int):
		unicodes = [unicodes]
	seen = set()
	for code in unicodes:
		if not isinstance(code, int):
			raise GlifLibError("unicode values must be int")
		if code in seen:
			continue
		seen.add(code)
		hexCode = "%04X" % code
		writer.simpletag("unicode", hex=hexCode)
		writer.newline()

def _writeNote(glyphObject, writer):
	note = getattr(glyphObject, "note", None)
	if not isinstance(note, basestring):
		raise GlifLibError("note attribute must be str or unicode")
	note = note.encode("utf-8")
	writer.begintag("note")
	writer.newline()
	for line in note.splitlines():
		writer.write(line.strip())
		writer.newline()
	writer.endtag("note")
	writer.newline()

def _writeImage(glyphObject, writer):
	image = getattr(glyphObject, "image", None)
	if not imageValidator(image):
		raise GlifLibError("image attribute must be a dict or dict-like object with the proper structure.")
	attrs = [
		("fileName", image["fileName"])
	]
	for attr, default in _transformationInfo:
		value = image.get(attr, default)
		if value != default:
			attrs.append((attr, repr(value)))
	color = image.get("color")
	if color is not None:
		attrs.append(("color", color))
	writer.simpletag("image", attrs)
	writer.newline()

def _writeGuidelines(glyphObject, writer, identifiers):
	guidelines = getattr(glyphObject, "guidelines", [])
	if not guidelinesValidator(guidelines):
		raise GlifLibError("guidelines attribute does not have the proper structure.")
	for guideline in guidelines:
		attrs = []
		x = guideline.get("x")
		if x is not None:
			attrs.append(("x", repr(x)))
		y = guideline.get("y")
		if y is not None:
			attrs.append(("y", repr(y)))
		angle = guideline.get("angle")
		if angle is not None:
			attrs.append(("angle", repr(angle)))
		name = guideline.get("name")
		if name is not None:
			attrs.append(("name", name))
		color = guideline.get("color")
		if color is not None:
			attrs.append(("color", color))
		identifier = guideline.get("identifier")
		if identifier is not None:
			if identifier in identifiers:
				raise GlifLibError("identifier used more than once: %s" % identifier)
			attrs.append(("identifier", identifier))
			identifiers.add(identifier)
		writer.simpletag("guideline", attrs)
		writer.newline()

def _writeAnchorsFormat1(pen, anchors):
	if not anchorsValidator(anchors):
		raise GlifLibError("anchors attribute does not have the proper structure.")
	for anchor in anchors:
		attrs = []
		x = anchor["x"]
		attrs.append(("x", repr(x)))
		y = anchor["y"]
		attrs.append(("y", repr(y)))
		name = anchor.get("name")
		if name is not None:
			attrs.append(("name", name))
		pen.beginPath()
		pen.addPoint((x, y), segmentType="move", name=name)
		pen.endPath()

def _writeAnchors(glyphObject, writer, identifiers):
	anchors = getattr(glyphObject, "anchors", [])
	if not anchorsValidator(anchors):
		raise GlifLibError("anchors attribute does not have the proper structure.")
	for anchor in anchors:
		attrs = []
		x = anchor["x"]
		attrs.append(("x", repr(x)))
		y = anchor["y"]
		attrs.append(("y", repr(y)))
		name = anchor.get("name")
		if name is not None:
			attrs.append(("name", name))
		color = anchor.get("color")
		if color is not None:
			attrs.append(("color", color))
		identifier = anchor.get("identifier")
		if identifier is not None:
			if identifier in identifiers:
				raise GlifLibError("identifier used more than once: %s" % identifier)
			attrs.append(("identifier", identifier))
			identifiers.add(identifier)
		writer.simpletag("anchor", attrs)
		writer.newline()

def _writeLib(glyphObject, writer):
	lib = getattr(glyphObject, "lib", None)
	valid, message = glyphLibValidator(lib)
	if not valid:
		raise GlifLibError(message)
	if not isinstance(lib, dict):
		lib = dict(lib)
	writer.begintag("lib")
	writer.newline()
	plistWriter = PlistWriter(writer.file, indentLevel=writer.indentlevel,
			indent=writer.indentwhite, writeHeader=False)
	plistWriter.writeValue(lib)
	writer.endtag("lib")
	writer.newline()

# -----------------------
# layerinfo.plist Support
# -----------------------

layerInfoVersion3ValueData = {
	"color"			: dict(type=basestring, valueValidator=colorValidator),
	"lib"			: dict(type=dict, valueValidator=genericTypeValidator)
}

def validateLayerInfoVersion3ValueForAttribute(attr, value):
	"""
	This performs very basic validation of the value for attribute
	following the UFO 3 fontinfo.plist specification. The results
	of this should not be interpretted as *correct* for the font
	that they are part of. This merely indicates that the value
	is of the proper type and, where the specification defines
	a set range of possible values for an attribute, that the
	value is in the accepted range.
	"""
	if attr not in layerInfoVersion3ValueData:
		return False
	dataValidationDict = layerInfoVersion3ValueData[attr]
	valueType = dataValidationDict.get("type")
	validator = dataValidationDict.get("valueValidator")
	valueOptions = dataValidationDict.get("valueOptions")
	# have specific options for the validator
	if valueOptions is not None:
		isValidValue = validator(value, valueOptions)
	# no specific options
	else:
		if validator == genericTypeValidator:
			isValidValue = validator(value, valueType)
		else:
			isValidValue = validator(value)
	return isValidValue

def validateLayerInfoVersion3Data(infoData):
	"""
	This performs very basic validation of the value for infoData
	following the UFO 3 layerinfo.plist specification. The results
	of this should not be interpretted as *correct* for the font
	that they are part of. This merely indicates that the values
	are of the proper type and, where the specification defines
	a set range of possible values for an attribute, that the
	value is in the accepted range.
	"""
	validInfoData = {}
	for attr, value in list(infoData.items()):
		if attr not in layerInfoVersion3ValueData:
			raise GlifLibError("Unknown attribute %s." % attr)
		isValidValue = validateLayerInfoVersion3ValueForAttribute(attr, value)
		if not isValidValue:
			raise GlifLibError("Invalid value for attribute %s (%s)." % (attr, repr(value)))
		else:
			validInfoData[attr] = value
	return validInfoData

# -----------------
# GLIF Tree Support
# -----------------

def _glifTreeFromFile(aFile):
	root = ElementTree.parse(aFile).getroot()
	if root.tag != "glyph":
		raise GlifLibError("The GLIF is not properly formatted.")
	if root.text.strip() != '':
		raise GlifLibError("Invalid GLIF structure.")
	return root

def _glifTreeFromString(aString):
	root = ElementTree.fromstring(aString)
	if root.tag != "glyph":
		raise GlifLibError("The GLIF is not properly formatted.")
	if root.text.strip() != '':
		raise GlifLibError("Invalid GLIF structure.")
	return root

def _readGlyphFromTree(tree, glyphObject=None, pointPen=None, formatVersions=(1, 2)):
	# check the format version
	formatVersion = tree.get("format")
	if formatVersion is None:
		raise GlifLibError("Unspecified format version in GLIF.")
	try:
		v = int(formatVersion)
		formatVersion = v
	except ValueError:
		pass
	if formatVersion not in formatVersions:
		raise GlifLibError("Forbidden GLIF format version: %s" % formatVersion)
	if formatVersion == 1:
		_readGlyphFromTreeFormat1(tree=tree, glyphObject=glyphObject, pointPen=pointPen)
	elif formatVersion == 2:
		_readGlyphFromTreeFormat2(tree=tree, glyphObject=glyphObject, pointPen=pointPen)
	else:
		raise GlifLibError("Unsupported GLIF format version: %s" % formatVersion)


def _readGlyphFromTreeFormat1(tree, glyphObject=None, pointPen=None):
	# get the name
	_readName(glyphObject, tree)
	# populate the sub elements
	unicodes = []
	haveSeenAdvance = haveSeenOutline = haveSeenLib = haveSeenNote = False
	for element in tree:
		if element.tag == "outline":
			if haveSeenOutline:
				raise GlifLibError("The outline element occurs more than once.")
			if element.attrib:
				raise GlifLibError("The outline element contains unknown attributes.")
			if element.text.strip() != '':
				raise GlifLibError("Invalid outline structure.")
			haveSeenOutline = True
			buildOutlineFormat1(glyphObject, pointPen, element)
		elif glyphObject is None:
			continue
		elif element.tag == "advance":
			if haveSeenAdvance:
				raise GlifLibError("The advance element occurs more than once.")
			haveSeenAdvance = True
			_readAdvance(glyphObject, element)
		elif element.tag == "unicode":
			try:
				v = element.get("hex")
				v = int(v, 16)
				if v not in unicodes:
					unicodes.append(v)
			except ValueError:
				raise GlifLibError("Illegal value for hex attribute of unicode element.")
		elif element.tag == "note":
			if haveSeenNote:
				raise GlifLibError("The note element occurs more than once.")
			haveSeenNote = True
			_readNote(glyphObject, element)
		elif element.tag == "lib":
			if haveSeenLib:
				raise GlifLibError("The lib element occurs more than once.")
			haveSeenLib = True
			_readLib(glyphObject, element)
		else:
			raise GlifLibError("Unknown element in GLIF: %s" % element)
	# set the collected unicodes
	if unicodes:
		_relaxedSetattr(glyphObject, "unicodes", unicodes)

def _readGlyphFromTreeFormat2(tree, glyphObject=None, pointPen=None):
	# get the name
	_readName(glyphObject, tree)
	# populate the sub elements
	unicodes = []
	guidelines = []
	anchors = []
	haveSeenAdvance = haveSeenImage = haveSeenOutline = haveSeenLib = haveSeenNote = False
	identifiers = set()
	for element in tree:
		if element.tag == "outline":
			if haveSeenOutline:
				raise GlifLibError("The outline element occurs more than once.")
			if element.attrib:
				raise GlifLibError("The outline element contains unknown attributes.")
			if element.text.strip() != '':
				raise GlifLibError("Invalid outline structure.")
			haveSeenOutline = True
			if pointPen is not None:
				buildOutlineFormat2(glyphObject, pointPen, element, identifiers)
		elif glyphObject is None:
			continue
		elif element.tag == "advance":
			if haveSeenAdvance:
				raise GlifLibError("The advance element occurs more than once.")
			haveSeenAdvance = True
			_readAdvance(glyphObject, element)
		elif element.tag == "unicode":
			try:
				v = element.get("hex")
				v = int(v, 16)
				if v not in unicodes:
					unicodes.append(v)
			except ValueError:
				raise GlifLibError("Illegal value for hex attribute of unicode element.")
		elif element.tag == "guideline":
			if len(element):
				raise GlifLibError("Unknown children in guideline element.")
			for attr in ("x", "y", "angle"):
				if attr in element.attrib:
					element.attrib[attr] = _number(element.attrib[attr])
			guidelines.append(element.attrib)
		elif element.tag == "anchor":
			if len(element):
				raise GlifLibError("Unknown children in anchor element.")
			for attr in ("x", "y"):
				if attr in element.attrib:
					element.attrib[attr] = _number(element.attrib[attr])
			anchors.append(element.attrib)
		elif element.tag == "image":
			if haveSeenImage:
				raise GlifLibError("The image element occurs more than once.")
			if len(element):
				raise GlifLibError("Unknown children in image element.")
			haveSeenImage = True
			_readImage(glyphObject, element)
		elif element.tag == "note":
			if haveSeenNote:
				raise GlifLibError("The note element occurs more than once.")
			haveSeenNote = True
			_readNote(glyphObject, element)
		elif element.tag == "lib":
			if haveSeenLib:
				raise GlifLibError("The lib element occurs more than once.")
			haveSeenLib = True
			_readLib(glyphObject, element)
		else:
			raise GlifLibError("Unknown element in GLIF: %s" % element)
	# set the collected unicodes
	if unicodes:
		_relaxedSetattr(glyphObject, "unicodes", unicodes)
	# set the collected guidelines
	if guidelines:
		if not guidelinesValidator(guidelines, identifiers):
			raise GlifLibError("The guidelines are improperly formatted.")
		_relaxedSetattr(glyphObject, "guidelines", guidelines)
	# set the collected anchors
	if anchors:
		if not anchorsValidator(anchors, identifiers):
			raise GlifLibError("The anchors are improperly formatted.")
		_relaxedSetattr(glyphObject, "anchors", anchors)

def _readName(glyphObject, root):
	glyphName = root.get("name")
	if not glyphName:
		raise GlifLibError("Empty glyph name in GLIF.")
	if glyphName and glyphObject is not None:
		_relaxedSetattr(glyphObject, "name", glyphName)

def _readAdvance(glyphObject, advance):
	width = _number(advance.get("width", 0))
	_relaxedSetattr(glyphObject, "width", width)
	height = _number(advance.get("height", 0))
	_relaxedSetattr(glyphObject, "height", height)

def _readNote(glyphObject, note):
	lines = note.text.split("\n")
	note = "\n".join(line.strip() for line in lines if line.strip())
	_relaxedSetattr(glyphObject, "note", note)

def _readLib(glyphObject, lib):
	assert len(lib) == 1
	child = lib[0]
	plist = readPlistFromTree(child)
	valid, message = glyphLibValidator(plist)
	if not valid:
		raise GlifLibError(message)
	_relaxedSetattr(glyphObject, "lib", plist)

def _readImage(glyphObject, image):
	imageData = image.attrib
	for attr, default in _transformationInfo:
		value = imageData.get(attr, default)
		imageData[attr] = _number(value)
	if not imageValidator(imageData):
		raise GlifLibError("The image element is not properly formatted.")
	_relaxedSetattr(glyphObject, "image", imageData)

# ----------------
# GLIF to PointPen
# ----------------

contourAttributesFormat2 = set(["identifier"])
componentAttributesFormat1 = set(["base", "xScale", "xyScale", "yxScale", "yScale", "xOffset", "yOffset"])
componentAttributesFormat2 = componentAttributesFormat1 | set(["identifier"])
pointAttributesFormat1 = set(["x", "y", "type", "smooth", "name"])
pointAttributesFormat2 = pointAttributesFormat1 | set(["identifier"])
pointSmoothOptions = set(("no", "yes"))
pointTypeOptions = set(["move", "line", "offcurve", "curve", "qcurve"])

# format 1

componentAttributesFormat1 = set(["base", "xScale", "xyScale", "yxScale", "yScale", "xOffset", "yOffset"])
pointAttributesFormat1 = set(["x", "y", "type", "smooth", "name"])
pointSmoothOptions = set(("no", "yes"))
pointTypeOptions = set(["move", "line", "offcurve", "curve", "qcurve"])

def buildOutlineFormat1(glyphObject, pen, outline):
	anchors = []
	for element in outline:
		if element.tag == "contour":
			if len(element) == 1:
				point = element[0]
				if point.tag == "point":
					anchor = _buildAnchorFormat1(point)
					if anchor is not None:
						anchors.append(anchor)
						continue
			if pen is not None:
				_buildOutlineContourFormat1(pen, element)
		elif element.tag == "component":
			if pen is not None:
				_buildOutlineComponentFormat1(pen, element)
		else:
			raise GlifLibError("Unknown element in outline element: %s" % element)
	if glyphObject is not None and anchors:
		if not anchorsValidator(anchors):
			raise GlifLibError("GLIF 1 anchors are not properly formatted.")
		_relaxedSetattr(glyphObject, "anchors", anchors)

def _buildAnchorFormat1(point):
	if point.get("type") != "move":
		return None
	x = point.get("x")
	y = point.get("y")
	if x is None:
		raise GlifLibError("Required x attribute is missing in point element.")
	if y is None:
		raise GlifLibError("Required y attribute is missing in point element.")
	x = _number(x)
	y = _number(y)
	name = point.get("name")
	anchor = dict(x=x, y=y, name=name)
	return anchor

def _buildOutlineContourFormat1(pen, contour):
	if contour.attrib:
		raise GlifLibError("Unknown attributes in contour element.")
	pen.beginPath()
	if len(contour):
		_validateAndMassagePointStructures(contour, pointAttributesFormat1, openContourOffCurveLeniency=True)
		_buildOutlinePointsFormat1(pen, contour)
	pen.endPath()

def _buildOutlinePointsFormat1(pen, contour):
	for index, element in enumerate(contour):
		x = element.attrib["x"]
		y = element.attrib["y"]
		segmentType = element.attrib["segmentType"]
		smooth = element.attrib["smooth"]
		name = element.attrib["name"]
		pen.addPoint((x, y), segmentType=segmentType, smooth=smooth, name=name)

def _buildOutlineComponentFormat1(pen, component):
	if len(component):
		raise GlifLibError("Unknown child elements of component element.")
	if set(component.attrib.keys()) - componentAttributesFormat1:
		raise GlifLibError("Unknown attributes in component element.")
	baseGlyphName = component.get("base")
	if baseGlyphName is None:
		raise GlifLibError("The base attribute is not defined in the component.")
	transformation = []
	for attr, default in _transformationInfo:
		value = component.get(attr)
		if value is None:
			value = default
		else:
			value = _number(value)
		transformation.append(value)
	pen.addComponent(baseGlyphName, tuple(transformation))

# format 2

def buildOutlineFormat2(glyphObject, pen, outline, identifiers):
	for element in outline:
		if element.tag == "contour":
			_buildOutlineContourFormat2(pen, element, identifiers)
		elif element.tag == "component":
			_buildOutlineComponentFormat2(pen, element, identifiers)
		else:
			raise GlifLibError("Unknown element in outline element: %s" % element.tag)

def _buildOutlineContourFormat2(pen, contour, identifiers):
	if set(contour.attrib.keys()) - contourAttributesFormat2:
		raise GlifLibError("Unknown attributes in contour element.")
	identifier = contour.get("identifier")
	if identifier is not None:
		if identifier in identifiers:
			raise GlifLibError("The identifier %s is used more than once." % identifier)
		if not identifierValidator(identifier):
			raise GlifLibError("The contour identifier %s is not valid." % identifier)
		identifiers.add(identifier)
	try:
		pen.beginPath(identifier=identifier)
	except TypeError:
		pen.beginPath()
		warn("The beginPath method needs an identifier kwarg. The contour's identifier value has been discarded.", DeprecationWarning)
	if len(contour):
		_validateAndMassagePointStructures(contour, pointAttributesFormat2)
		_buildOutlinePointsFormat2(pen, contour, identifiers)
	pen.endPath()

def _buildOutlinePointsFormat2(pen, contour, identifiers):
	for index, element in enumerate(contour):
		x = element.attrib["x"]
		y = element.attrib["y"]
		segmentType = element.attrib["segmentType"]
		smooth = element.attrib["smooth"]
		name = element.attrib["name"]
		identifier = element.get("identifier")
		if identifier is not None:
			if identifier in identifiers:
				raise GlifLibError("The identifier %s is used more than once." % identifier)
			if not identifierValidator(identifier):
				raise GlifLibError("The identifier %s is not valid." % identifier)
			identifiers.add(identifier)
		try:
			pen.addPoint((x, y), segmentType=segmentType, smooth=smooth, name=name, identifier=identifier)
		except TypeError:
			pen.addPoint((x, y), segmentType=segmentType, smooth=smooth, name=name)
			warn("The addPoint method needs an identifier kwarg. The point's identifier value has been discarded.", DeprecationWarning)

def _buildOutlineComponentFormat2(pen, component, identifiers):
	if len(component):
		raise GlifLibError("Unknown child elements of component element.")
	if set(component.attrib.keys()) - componentAttributesFormat2:
		raise GlifLibError("Unknown attributes in component element.")
	baseGlyphName = component.get("base")
	if baseGlyphName is None:
		raise GlifLibError("The base attribute is not defined in the component.")
	transformation = []
	for attr, default in _transformationInfo:
		value = component.get(attr)
		if value is None:
			value = default
		else:
			value = _number(value)
		transformation.append(value)
	identifier = component.get("identifier")
	if identifier is not None:
		if identifier in identifiers:
			raise GlifLibError("The identifier %s is used more than once." % identifier)
		if not identifierValidator(identifier):
			raise GlifLibError("The identifier %s is not valid." % identifier)
		identifiers.add(identifier)
	try:
		pen.addComponent(baseGlyphName, tuple(transformation), identifier=identifier)
	except TypeError:
		pen.addComponent(baseGlyphName, tuple(transformation))
		warn("The addComponent method needs an identifier kwarg. The component's identifier value has been discarded.", DeprecationWarning)

# all formats

def _validateAndMassagePointStructures(contour, pointAttributes, openContourOffCurveLeniency=False):
	if not len(contour):
		return
	# store some data for later validation
	lastOnCurvePoint = None
	haveOffCurvePoint = False
	# validate and massage the individual point elements
	for index, element in enumerate(contour):
		# not <point>
		if element.tag != "point":
			raise GlifLibError("Unknown child element (%s) of contour element." % element.tag)
		# unknown attributes
		unknownAttributes = [attr for attr in list(element.attrib.keys()) if attr not in pointAttributes]
		if unknownAttributes:
			raise GlifLibError("Unknown attributes in point element.")
		# search for unknown children
		if len(element):
			raise GlifLibError("Unknown child elements in point element.")
		# x and y are required
		x = element.get("x")
		y = element.get("y")
		if x is None:
			raise GlifLibError("Required x attribute is missing in point element.")
		if y is None:
			raise GlifLibError("Required y attribute is missing in point element.")
		element.attrib["x"] = _number(x)
		element.attrib["y"] = _number(y)
		# segment type
		pointType = element.attrib.pop("type", "offcurve")
		if pointType not in pointTypeOptions:
			raise GlifLibError("Unknown point type: %s" % pointType)
		if pointType == "offcurve":
			pointType = None
		element.attrib["segmentType"] = pointType
		if pointType is None:
			haveOffCurvePoint = True
		else:
			lastOnCurvePoint = index
		# move can only occur as the first point
		if pointType == "move" and index != 0:
			raise GlifLibError("A move point occurs after the first point in the contour.")
		# smooth is optional
		smooth = element.get("smooth", "no")
		if smooth is not None:
			if smooth not in pointSmoothOptions:
				raise GlifLibError("Unknown point smooth value: %s" % smooth)
		smooth = smooth == "yes"
		element.attrib["smooth"] = smooth
		# smooth can only be applied to curve and qcurve
		if smooth and pointType is None:
			raise GlifLibError("smooth attribute set in an offcurve point.")
		# name is optional
		if "name" not in element.attrib:
			element.attrib["name"] = None
	if openContourOffCurveLeniency:
		# remove offcurves that precede a move. this is technically illegal,
		# but we let it slide because there are fonts out there in the wild like this.
		if contour[0].attrib["segmentType"] == "move":
			for element in reversed(contour):
				if element.attrib["segmentType"] is None:
					contour.remove(element)
				else:
					break
	# validate the off-curves in the segments
	if haveOffCurvePoint and lastOnCurvePoint is not None:
		# we only care about how many offCurves there are before an onCurve
		# filter out the trailing offCurves
		offCurvesCount = len(contour) - 1 - lastOnCurvePoint
		stripedContour = contour[:-offCurvesCount] if offCurvesCount else contour
		for element in stripedContour:
			segmentType = element.attrib["segmentType"]
			if segmentType is None:
				offCurvesCount += 1
			else:
				if offCurvesCount:
					# move and line can't be preceded by off-curves
					if segmentType == "move":
						# this will have been filtered out already
						raise GlifLibError("move can not have an offcurve.")
					elif segmentType == "line":
						raise GlifLibError("line can not have an offcurve.")
					elif segmentType == "curve":
						if offCurvesCount > 2:
							raise GlifLibError("Too many offcurves defined for curve.")
					elif segmentType == "qcurve":
						pass
					else:
						# unknown segment type. it'll be caught later.
						pass
				offCurvesCount = 0

# ---------------------
# Misc Helper Functions
# ---------------------

def _relaxedSetattr(object, attr, value):
	try:
		setattr(object, attr, value)
	except AttributeError:
		pass

def _number(s):
	"""
	Given a numeric string, return an integer or a float, whichever
	the string indicates. _number("1") will return the integer 1,
	_number("1.0") will return the float 1.0.

	>>> _number("1")
	1
	>>> _number("1.0")
	1.0
	>>> _number("a")
	Traceback (most recent call last):
	    ...
	GlifLibError: Could not convert a to an int or float.
	"""
	try:
		n = int(s)
		return n
	except ValueError:
		pass
	try:
		n = float(s)
		return n
	except ValueError:
		raise GlifLibError("Could not convert %s to an int or float." % s)

# --------------------
# Rapid Value Fetching
# --------------------

# base

class _DoneParsing(Exception): pass

class _BaseParser(object):

	def __init__(self):
		self._elementStack = []

	def parse(self, text):
		from xml.parsers.expat import ParserCreate
		parser = ParserCreate()
		parser.StartElementHandler = self.startElementHandler
		parser.EndElementHandler = self.endElementHandler
		parser.Parse(text)

	def startElementHandler(self, name, attrs):
		self._elementStack.append(name)

	def endElementHandler(self, name):
		other = self._elementStack.pop(-1)
		assert other == name


# unicodes

def _fetchUnicodes(glif):
	"""
	Get a list of unicodes listed in glif.
	"""
	parser = _FetchUnicodesParser()
	parser.parse(glif)
	return parser.unicodes

class _FetchUnicodesParser(_BaseParser):

	def __init__(self):
		self.unicodes = []
		super(_FetchUnicodesParser, self).__init__()

	def startElementHandler(self, name, attrs):
		if name == "unicode" and self._elementStack and self._elementStack[-1] == "glyph":
			value = attrs.get("hex")
			if value is not None:
				try:
					value = int(value, 16)
					if value not in self.unicodes:
						self.unicodes.append(value)
				except ValueError:
					pass
		super(_FetchUnicodesParser, self).startElementHandler(name, attrs)

# image

def _fetchImageFileName(glif):
	"""
	The image file name (if any) from glif.
	"""
	parser = _FetchImageFileNameParser()
	try:
		parser.parse(glif)
	except _DoneParsing:
		pass
	return parser.fileName

class _FetchImageFileNameParser(_BaseParser):

	def __init__(self):
		self.fileName = None
		super(_FetchImageFileNameParser, self).__init__()

	def startElementHandler(self, name, attrs):
		if name == "image" and self._elementStack and self._elementStack[-1] == "glyph":
			self.fileName = attrs.get("fileName")
			raise _DoneParsing
		super(_FetchImageFileNameParser, self).startElementHandler(name, attrs)

# component references

def _fetchComponentBases(glif):
	"""
	Get a list of component base glyphs listed in glif.
	"""
	parser = _FetchComponentBasesParser()
	try:
		parser.parse(glif)
	except _DoneParsing:
		pass
	return list(parser.bases)

class _FetchComponentBasesParser(_BaseParser):

	def __init__(self):
		self.bases = []
		super(_FetchComponentBasesParser, self).__init__()

	def startElementHandler(self, name, attrs):
		if name == "component" and self._elementStack and self._elementStack[-1] == "outline":
			base = attrs.get("base")
			if base is not None:
				self.bases.append(base)
		super(_FetchComponentBasesParser, self).startElementHandler(name, attrs)

	def endElementHandler(self, name):
		if name == "outline":
			raise _DoneParsing
		super(_FetchComponentBasesParser, self).endElementHandler(name)

# --------------
# GLIF Point Pen
# --------------

_transformationInfo = [
	# field name, default value
	("xScale",    1),
	("xyScale",   0),
	("yxScale",   0),
	("yScale",    1),
	("xOffset",   0),
	("yOffset",   0),
]

class GLIFPointPen(AbstractPointPen):

	"""
	Helper class using the PointPen protocol to write the <outline>
	part of .glif files.
	"""

	def __init__(self, xmlWriter, formatVersion=2, identifiers=None):
		if identifiers is None:
			identifiers = set()
		self.formatVersion = formatVersion
		self.identifiers = identifiers
		self.writer = xmlWriter
		self.prevOffCurveCount = 0
		self.prevPointTypes = []

	def beginPath(self, identifier=None, **kwargs):
		attrs = []
		if identifier is not None and self.formatVersion >= 2:
			if identifier in self.identifiers:
				raise GlifLibError("identifier used more than once: %s" % identifier)
			if not identifierValidator(identifier):
				raise GlifLibError("identifier not formatted properly: %s" % identifier)
			attrs.append(("identifier", identifier))
			self.identifiers.add(identifier)
		self.writer.begintag("contour", attrs)
		self.writer.newline()
		self.prevOffCurveCount = 0

	def endPath(self):
		if self.prevPointTypes and self.prevPointTypes[0] == "move":
			if self.prevPointTypes[-1] == "offcurve":
				raise GlifLibError("open contour has loose offcurve point")
		self.writer.endtag("contour")
		self.writer.newline()
		self.prevPointType = None
		self.prevOffCurveCount = 0
		self.prevPointTypes = []

	def addPoint(self, pt, segmentType=None, smooth=None, name=None, identifier=None, **kwargs):
		attrs = []
		# coordinates
		if pt is not None:
			for coord in pt:
				if not isinstance(coord, (int, float)):
					raise GlifLibError("coordinates must be int or float")
			attrs.append(("x", repr(pt[0])))
			attrs.append(("y", repr(pt[1])))
		# segment type
		if segmentType == "offcurve":
			segmentType = None
		if segmentType == "move" and self.prevPointTypes:
			raise GlifLibError("move occurs after a point has already been added to the contour.")
		if segmentType in ("move", "line") and self.prevPointTypes and self.prevPointTypes[-1] == "offcurve":
			raise GlifLibError("offcurve occurs before %s point." % segmentType)
		if segmentType == "curve" and self.prevOffCurveCount > 2:
			raise GlifLibError("too many offcurve points before curve point.")
		if segmentType is not None:
			attrs.append(("type", segmentType))
		else:
			segmentType = "offcurve"
		if segmentType == "offcurve":
			self.prevOffCurveCount += 1
		else:
			self.prevOffCurveCount = 0
		self.prevPointTypes.append(segmentType)
		# smooth
		if smooth:
			if segmentType == "offcurve":
				raise GlifLibError("can't set smooth in an offcurve point.")
			attrs.append(("smooth", "yes"))
		# name
		if name is not None:
			attrs.append(("name", name))
		# identifier
		if identifier is not None and self.formatVersion >= 2:
			if identifier in self.identifiers:
				raise GlifLibError("identifier used more than once: %s" % identifier)
			if not identifierValidator(identifier):
				raise GlifLibError("identifier not formatted properly: %s" % identifier)
			attrs.append(("identifier", identifier))
			self.identifiers.add(identifier)
		self.writer.simpletag("point", attrs)
		self.writer.newline()

	def addComponent(self, glyphName, transformation, identifier=None, **kwargs):
		attrs = [("base", glyphName)]
		for (attr, default), value in zip(_transformationInfo, transformation):
			if not isinstance(value, (int, float)):
				raise GlifLibError("transformation values must be int or float")
			if value != default:
				attrs.append((attr, repr(value)))
		if identifier is not None and self.formatVersion >= 2:
			if identifier in self.identifiers:
				raise GlifLibError("identifier used more than once: %s" % identifier)
			if not identifierValidator(identifier):
				raise GlifLibError("identifier not formatted properly: %s" % identifier)
			attrs.append(("identifier", identifier))
			self.identifiers.add(identifier)
		self.writer.simpletag("component", attrs)
		self.writer.newline()

if __name__ == "__main__":
	import doctest
	doctest.testmod()<|MERGE_RESOLUTION|>--- conflicted
+++ resolved
@@ -15,13 +15,9 @@
 import os
 from io import BytesIO, open
 from warnings import warn
-<<<<<<< HEAD
-from fontTools.misc.py23 import tobytes, tostr
+from fontTools.misc.py23 import tobytes
 from ufoLib.filesystem import FileSystem
 from ufoLib.xmlTreeBuilder import buildTree, stripCharacterData
-=======
-from fontTools.misc.py23 import tobytes
->>>>>>> f865b4e4
 from ufoLib.plistlib import PlistWriter, readPlist, writePlist
 from ufoLib.plistFromETree import readPlistFromTree
 from ufoLib.pointPen import AbstractPointPen, PointToSegmentPen
