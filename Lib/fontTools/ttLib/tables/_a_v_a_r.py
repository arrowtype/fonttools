from fontTools.misc import sstruct
from fontTools.misc.fixedTools import (
    fixedToFloat as fi2fl,
    floatToFixed as fl2fi,
    floatToFixedToStr as fl2str,
    strToFixedToFloat as str2fl,
)
from fontTools.misc.textTools import bytesjoin
from fontTools.ttLib import TTLibError
from . import DefaultTable
import struct
import logging


log = logging.getLogger(__name__)

from .otBase import BaseTTXConverter


class table__a_v_a_r(BaseTTXConverter):
    """Axis Variations Table

    This class represents the ``avar`` table of a variable font. The object has one
    substantive attribute, ``segments``, which maps axis tags to a segments dictionary::

        >>> font["avar"].segments   # doctest: +SKIP
        {'wght': {-1.0: -1.0,
          0.0: 0.0,
          0.125: 0.11444091796875,
          0.25: 0.23492431640625,
          0.5: 0.35540771484375,
          0.625: 0.5,
          0.75: 0.6566162109375,
          0.875: 0.81927490234375,
          1.0: 1.0},
         'ital': {-1.0: -1.0, 0.0: 0.0, 1.0: 1.0}}

    Notice that the segments dictionary is made up of normalized values. A valid
    ``avar`` segment mapping must contain the entries ``-1.0: -1.0, 0.0: 0.0, 1.0: 1.0``.
    fontTools does not enforce this, so it is your responsibility to ensure that
    mappings are valid.
    """

    dependencies = ["fvar"]

    def __init__(self, tag=None):
        DefaultTable.DefaultTable.__init__(self, tag)
        # self.segments = {}

    """
    def compile(self, ttFont):
        axisTags = [axis.axisTag for axis in ttFont["fvar"].axes]
        header = {
            "majorVersion": 1,
            "minorVersion": 0,
            "reserved": 0,
            "axisCount": len(axisTags),
        }
        result = [sstruct.pack(AVAR_HEADER_FORMAT, header)]
        for axis in axisTags:
            mappings = sorted(self.segments[axis].items())
            result.append(struct.pack(">H", len(mappings)))
            for key, value in mappings:
                fixedKey = fl2fi(key, 14)
                fixedValue = fl2fi(value, 14)
                result.append(struct.pack(">hh", fixedKey, fixedValue))
        return bytesjoin(result)

    def decompile(self, data, ttFont):
        axisTags = [axis.axisTag for axis in ttFont["fvar"].axes]
        header = {}
        headerSize = sstruct.calcsize(AVAR_HEADER_FORMAT)
        header = sstruct.unpack(AVAR_HEADER_FORMAT, data[0:headerSize])
        majorVersion = header["majorVersion"]
        if majorVersion != 1:
            raise TTLibError("unsupported 'avar' version %d" % majorVersion)
        pos = headerSize
        for axis in axisTags:
            segments = self.segments[axis] = {}
            numPairs = struct.unpack(">H", data[pos : pos + 2])[0]
            pos = pos + 2
            for _ in range(numPairs):
                fromValue, toValue = struct.unpack(">hh", data[pos : pos + 4])
                segments[fi2fl(fromValue, 14)] = fi2fl(toValue, 14)
                pos = pos + 4

    def toXML(self, writer, ttFont):
        axisTags = [axis.axisTag for axis in ttFont["fvar"].axes]
        for axis in axisTags:
            writer.begintag("segment", axis=axis)
            writer.newline()
            for key, value in sorted(self.segments[axis].items()):
                key = fl2str(key, 14)
                value = fl2str(value, 14)
                writer.simpletag("mapping", **{"from": key, "to": value})
                writer.newline()
            writer.endtag("segment")
            writer.newline()

    def fromXML(self, name, attrs, content, ttFont):
        if name == "segment":
            axis = attrs["axis"]
            segment = self.segments[axis] = {}
            for element in content:
                if isinstance(element, tuple):
                    elementName, elementAttrs, _ = element
                    if elementName == "mapping":
                        fromValue = str2fl(elementAttrs["from"], 14)
                        toValue = str2fl(elementAttrs["to"], 14)
                        if fromValue in segment:
<<<<<<< HEAD
                            log.warning("duplicate entry for %s in axis '%s'",
                                        fromValue, axis)
                        segment[fromValue] = toValue
    """
=======
                            log.warning(
                                "duplicate entry for %s in axis '%s'", fromValue, axis
                            )
                        segment[fromValue] = toValue
>>>>>>> 501353f3
<|MERGE_RESOLUTION|>--- conflicted
+++ resolved
@@ -108,14 +108,8 @@
                         fromValue = str2fl(elementAttrs["from"], 14)
                         toValue = str2fl(elementAttrs["to"], 14)
                         if fromValue in segment:
-<<<<<<< HEAD
-                            log.warning("duplicate entry for %s in axis '%s'",
-                                        fromValue, axis)
-                        segment[fromValue] = toValue
-    """
-=======
                             log.warning(
                                 "duplicate entry for %s in axis '%s'", fromValue, axis
                             )
                         segment[fromValue] = toValue
->>>>>>> 501353f3
+    """