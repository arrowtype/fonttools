--- conflicted
+++ resolved
@@ -531,14 +531,8 @@
             internedTables = {}
 
         items = self.items
-<<<<<<< HEAD
-        for i in range(len(items)):
-            item = items[i]
+        for i, item in enumerate(items):
             if isinstance(item, CountReference):
-=======
-        for i, item in enumerate(items):
-            if hasattr(item, "getCountData"):
->>>>>>> 1598aee3
                 items[i] = item.getCountData()
             elif isinstance(item, OffsetToWriter):
                 item.subWriter._doneWriting(
