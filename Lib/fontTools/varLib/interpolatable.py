--- conflicted
+++ resolved
@@ -325,10 +325,6 @@
 
 
 def _transform_from_stats(stats, inverse=False):
-<<<<<<< HEAD
-=======
-
->>>>>>> 8ad4df93
     # https://cookierobotics.com/007/
     a = stats.varianceX
     b = stats.covariance
@@ -337,15 +333,7 @@
     delta = (((a - c) * 0.5) ** 2 + b * b) ** 0.5
     lambda1 = (a + c) * 0.5 + delta  # Major eigenvalue
     lambda2 = (a + c) * 0.5 - delta  # Minor eigenvalue
-<<<<<<< HEAD
     theta = atan2(lambda1 - a, b) if b != 0 else (pi * 0.5 if a < c else 0)
-=======
-    theta = (
-        atan2(lambda1 - a, b)
-        if b != 0
-        else (pi * 0.5 if a < c else 0)
-    )
->>>>>>> 8ad4df93
     trans = Transform()
 
     if lambda2 < 0:
@@ -504,12 +492,13 @@
                 contourGreenVectors.append(_contour_vector_from_stats(greenStats))
                 contourControlVectors.append(_contour_vector_from_stats(controlStats))
 
-
                 # Save a "normalized" version of the outlines
 
                 try:
                     rpen = DecomposingRecordingPen(glyphset)
-                    tpen = TransformPen(rpen, _transform_from_stats(greenStats, inverse=True))
+                    tpen = TransformPen(
+                        rpen, _transform_from_stats(greenStats, inverse=True)
+                    )
                     contour.replay(tpen)
                     contourPensNormalized.append(rpen)
                 except ZeroDivisionError:
@@ -517,7 +506,9 @@
 
                 greenStats = StatisticsPen(glyphset=glyphset)
                 rpen.replay(greenStats)
-                contourGreenVectorsNormalized.append(_contour_vector_from_stats(greenStats))
+                contourGreenVectorsNormalized.append(
+                    _contour_vector_from_stats(greenStats)
+                )
 
                 # Check starting point
                 if contourOps[0] == "addComponent":
@@ -732,7 +723,9 @@
                 m1Vectors = [m1Vectors[i] for i in matchings[m1idx]]
                 m1VectorsNormalized = [m1VectorsNormalized[i] for i in matchings[m1idx]]
                 recording1 = [recording1[i] for i in matchings[m1idx]]
-                recording1Normalized = [recording1Normalized[i] for i in matchings[m1idx]]
+                recording1Normalized = [
+                    recording1Normalized[i] for i in matchings[m1idx]
+                ]
 
             midRecording = []
             for c0, c1 in zip(recording0, recording1):
@@ -875,12 +868,14 @@
                     # self-intersecting contour; ignore it.
                     contour = midRecording[ix]
                     from .interpolatablePlot import LerpGlyphSet
+
                     normalized = False
                     if contour and (m0Vectors[ix][0] < 0) == (m1Vectors[ix][0] < 0):
-
                         if normalized:
                             midStats = StatisticsPen(glyphset=None)
-                            tpen = TransformPen(midStats, _transform_from_stats(midStats, inverse=True))
+                            tpen = TransformPen(
+                                midStats, _transform_from_stats(midStats, inverse=True)
+                            )
                             contour.replay(tpen)
                         else:
                             midStats = StatisticsPen(glyphset=None)
@@ -888,14 +883,18 @@
 
                         midVector = _contour_vector_from_stats(midStats)
 
-                        m0Vec = m0Vectors[ix] if not normalized else m0VectorsNormalized[ix]
-                        m1Vec = m1Vectors[ix] if not normalized else m1VectorsNormalized[ix]
+                        m0Vec = (
+                            m0Vectors[ix] if not normalized else m0VectorsNormalized[ix]
+                        )
+                        m1Vec = (
+                            m1Vectors[ix] if not normalized else m1VectorsNormalized[ix]
+                        )
                         size0 = m0Vec[0] * m0Vec[0]
                         size1 = m1Vec[0] * m1Vec[0]
                         midSize = midVector[0] * midVector[0]
 
                         power = 1
-                        t = tolerance ** power
+                        t = tolerance**power
 
                         for overweight, problem_type in enumerate(
                             ("underweight", "overweight")
@@ -920,15 +919,20 @@
                             size0, size1 = sorted((size0, size1))
 
                             if (
-                                not overweight and expectedSize * tolerance + 1e-5 > midSize
+                                not overweight
+                                and expectedSize * tolerance + 1e-5 > midSize
                             ) or (
                                 overweight and 1e-5 + expectedSize / tolerance < midSize
                             ):
                                 try:
                                     if overweight:
-                                        this_tolerance = (expectedSize / midSize) ** (1 / power)
+                                        this_tolerance = (expectedSize / midSize) ** (
+                                            1 / power
+                                        )
                                     else:
-                                        this_tolerance = (midSize / expectedSize) ** (1 / power)
+                                        this_tolerance = (midSize / expectedSize) ** (
+                                            1 / power
+                                        )
                                 except ZeroDivisionError:
                                     this_tolerance = 0
                                 log.debug("tolerance %g", this_tolerance)
